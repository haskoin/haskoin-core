{-# LANGUAGE OverloadedStrings, ScopedTypeVariables #-}
module Network.Haskoin.Transaction.Units (tests, satoshiCoreTxTests) where

import Test.HUnit (Assertion, assertBool)
import Test.Framework (Test, testGroup)
import Test.Framework.Providers.HUnit (testCase)

import Data.Word (Word32, Word64)
import Data.Maybe (fromJust)
import Data.Binary.Get (getWord32le)
import Data.Binary.Put (putWord32le)
import Data.ByteString (ByteString)
import qualified Data.ByteString as BS (reverse)
import qualified Data.ByteString.Lazy as LBS 
import Safe (readMay)
import GHC.Exts( IsString(..) )
import qualified Data.Aeson as Aeson 
import qualified Data.Aeson.Types as Aeson.Types
<<<<<<< HEAD
import qualified Data.Vector as V
import Data.String.Conversions (convertString)
import Data.List (groupBy)
import qualified Data.Either
=======
import Control.Monad ((<=<))
import qualified Data.Vector as V
import Data.String.Conversions (convertString)
>>>>>>> 0df06c16

import Network.Haskoin.Transaction
import Network.Haskoin.Script
import Network.Haskoin.Util

tests :: [Test]
tests =
    [ testGroup "Computing TxID from Tx"
        ( map mapTxIDVec $ zip txIDVec [0..] )
    , testGroup "Build PKHash Transaction (generated from bitcoind)"
        ( map mapPKHashVec $ zip pkHashVec [0..] )
    , testGroup "Verify transaction (bitcoind /test/data/tx_valid.json)"
        ( map mapVerifyVec $ zip verifyVec [0..] )
    , testCase "" tEncodeSatoshiCoreScriptPubKey
    ]

mapTxIDVec :: ((ByteString, ByteString), Int) -> Test.Framework.Test
mapTxIDVec (v,i) = testCase name $ runTxIDVec v
  where
    name = "Compute TxID " ++ (show i)

runTxIDVec :: (ByteString, ByteString) -> Assertion
runTxIDVec (tid,tx) = assertBool "TxID" $
    (txHashToHex $ txHash txBS) == tid
  where
    txBS = decode' $ fromJust $ decodeHex tx

txIDVec :: [(ByteString, ByteString)]
txIDVec =
    [ ( "23b397edccd3740a74adb603c9756370fafcde9bcc4483eb271ecad09a94dd63"
      , "0100000001b14bdcbc3e01bdaad36cc08e81e69c82e1060bc14e518db2b49aa43ad90ba26000000000490047304402203f16c6f40162ab686621ef3000b04e75418a0c0cb2d8aebeac894ae360ac1e780220ddc15ecdfc3507ac48e1681a33eb60996631bf6bf5bc0a0682c4db743ce7ca2b01ffffffff0140420f00000000001976a914660d4ef3a743e3e696ad990364e555c271ad504b88ac00000000"
      )
    , ( "c99c49da4c38af669dea436d3e73780dfdb6c1ecf9958baa52960e8baee30e73"
      , "01000000010276b76b07f4935c70acf54fbf1f438a4c397a9fb7e633873c4dd3bc062b6b40000000008c493046022100d23459d03ed7e9511a47d13292d3430a04627de6235b6e51a40f9cd386f2abe3022100e7d25b080f0bb8d8d5f878bba7d54ad2fda650ea8d158a33ee3cbd11768191fd004104b0e2c879e4daf7b9ab68350228c159766676a14f5815084ba166432aab46198d4cca98fa3e9981d0a90b2effc514b76279476550ba3663fdcaff94c38420e9d5000000000100093d00000000001976a9149a7b0f3b80c6baaeedce0a0842553800f832ba1f88ac00000000"
      )
    , ( "f7fdd091fa6d8f5e7a8c2458f5c38faffff2d3f1406b6e4fe2c99dcc0d2d1cbb"
      , "01000000023d6cf972d4dff9c519eff407ea800361dd0a121de1da8b6f4138a2f25de864b4000000008a4730440220ffda47bfc776bcd269da4832626ac332adfca6dd835e8ecd83cd1ebe7d709b0e022049cffa1cdc102a0b56e0e04913606c70af702a1149dc3b305ab9439288fee090014104266abb36d66eb4218a6dd31f09bb92cf3cfa803c7ea72c1fc80a50f919273e613f895b855fb7465ccbc8919ad1bd4a306c783f22cd3227327694c4fa4c1c439affffffff21ebc9ba20594737864352e95b727f1a565756f9d365083eb1a8596ec98c97b7010000008a4730440220503ff10e9f1e0de731407a4a245531c9ff17676eda461f8ceeb8c06049fa2c810220c008ac34694510298fa60b3f000df01caa244f165b727d4896eb84f81e46bcc4014104266abb36d66eb4218a6dd31f09bb92cf3cfa803c7ea72c1fc80a50f919273e613f895b855fb7465ccbc8919ad1bd4a306c783f22cd3227327694c4fa4c1c439affffffff01f0da5200000000001976a914857ccd42dded6df32949d4646dfa10a92458cfaa88ac00000000"
      )
    , ( "afd9c17f8913577ec3509520bd6e5d63e9c0fd2a5f70c787993b097ba6ca9fae"
      , "010000000370ac0a1ae588aaf284c308d67ca92c69a39e2db81337e563bf40c59da0a5cf63000000006a4730440220360d20baff382059040ba9be98947fd678fb08aab2bb0c172efa996fd8ece9b702201b4fb0de67f015c90e7ac8a193aeab486a1f587e0f54d0fb9552ef7f5ce6caec032103579ca2e6d107522f012cd00b52b9a65fb46f0c57b9b8b6e377c48f526a44741affffffff7d815b6447e35fbea097e00e028fb7dfbad4f3f0987b4734676c84f3fcd0e804010000006b483045022100c714310be1e3a9ff1c5f7cacc65c2d8e781fc3a88ceb063c6153bf950650802102200b2d0979c76e12bb480da635f192cc8dc6f905380dd4ac1ff35a4f68f462fffd032103579ca2e6d107522f012cd00b52b9a65fb46f0c57b9b8b6e377c48f526a44741affffffff3f1f097333e4d46d51f5e77b53264db8f7f5d2e18217e1099957d0f5af7713ee010000006c493046022100b663499ef73273a3788dea342717c2640ac43c5a1cf862c9e09b206fcb3f6bb8022100b09972e75972d9148f2bdd462e5cb69b57c1214b88fc55ca638676c07cfc10d8032103579ca2e6d107522f012cd00b52b9a65fb46f0c57b9b8b6e377c48f526a44741affffffff0380841e00000000001976a914bfb282c70c4191f45b5a6665cad1682f2c9cfdfb88ac80841e00000000001976a9149857cc07bed33a5cf12b9c5e0500b675d500c81188ace0fd1c00000000001976a91443c52850606c872403c0601e69fa34b26f62db4a88ac00000000"
      )
    ]

mapPKHashVec :: (([(ByteString, Word32)], [(ByteString, Word64)], ByteString), Int)
            -> Test.Framework.Test
mapPKHashVec (v, i) = testCase name $ runPKHashVec v
    where name = "Build PKHash Tx " ++ (show i)

runPKHashVec :: ([(ByteString, Word32)], [(ByteString, Word64)], ByteString) -> Assertion
runPKHashVec (xs, ys, res) =
    assertBool "Build PKHash Tx" $ (encodeHex $ encode' tx) == res
    where tx = fromRight $ buildAddrTx (map f xs) ys
          f (tid,ix) = OutPoint (fromJust $ hexToTxHash tid) ix


mapVerifyVec :: (SatoshiCoreTxTest, Int)
             -> Test.Framework.Test
mapVerifyVec (v, i) = testCase name $ runVerifyVec v i
    where name = "Verify Tx " ++ (show i) ++ ", about: " ++ (satCoreTxTestDescription $ v)

runVerifyVec :: SatoshiCoreTxTest -> Int -> Assertion
<<<<<<< HEAD
runVerifyVec (SatoshiCoreTxTest description is bsTx) i =
    assertBool name $ verifyStdTx tx outputsAndOutpoints
  where
    name = "    > Verify transaction " ++ (show i) ++ "bsTx: " ++ convertString bsTx
=======
runVerifyVec (SatoshiCoreTxTest is bsTx) i =
    assertBool name $ verifyStdTx tx outputsAndOutpoints
  where
    name = "    > Verify transaction " ++ (show i)
>>>>>>> 0df06c16
    tx :: Tx
    tx  = decode' . fromJust . decodeHex $ bsTx
    outputsAndOutpoints :: [(ScriptOutput, OutPoint)] 
    outputsAndOutpoints = map f is
    f (SatoshiCoreTxTestInput bsOutputHash bsOutputIndex bsOutputScriptPubKey) =
        let s :: ScriptOutput
<<<<<<< HEAD
            s = either (\e -> error $ "could not decode: " ++ convertString bsOutputScriptPubKey) id
                  . decodeOutputBS . fromJust . decodeHex $ bsOutputScriptPubKey
=======
            s = fromRight . decodeOutputBS . fromJust . decodeHex $ bsOutputScriptPubKey
>>>>>>> 0df06c16
            op :: OutPoint
            op = OutPoint
                (decode' . BS.reverse . fromJust . decodeHex $ bsOutputHash)
                (runGet' getWord32le  . fromJust . decodeHex $ bsOutputIndex)
<<<<<<< HEAD
        in (s, op) 
=======
        in (s, op)
>>>>>>> 0df06c16

-- These test vectors have been generated from bitcoind raw transaction api

pkHashVec :: [([(ByteString, Word32)], [(ByteString, Word64)], ByteString)]
pkHashVec =
    [
      ( [("eb29eba154166f6541ebcc9cbdf5088756e026af051f123bcfb526df594549db",14)]
      , [("14LsRquZfURNFrzpcLVGdaHTfAPjjwiSPb",90000000)]
      , "0100000001db494559df26b5cf3b121f05af26e0568708f5bd9ccceb41656f1654a1eb29eb0e00000000ffffffff01804a5d05000000001976a91424aa604689cc582292b97668bedd91dd5bf9374c88ac00000000"
      )
    , ( [ ("eb29eba154166f6541ebcc9cbdf5088756e026af051f123bcfb526df594549db",0)
        , ("0001000000000000000000000000000000000000000000000000000000000000",2147483647)
        ]
      , [ ("14LsRquZfURNFrzpcLVGdaHTfAPjjwiSPb",1)
        , ("19VCgS642vzEA1sdByoSn6GsWBwraV8D4n",2100000000000000)
        ]
      , "0100000002db494559df26b5cf3b121f05af26e0568708f5bd9ccceb41656f1654a1eb29eb0000000000ffffffff0000000000000000000000000000000000000000000000000000000000000100ffffff7f00ffffffff0201000000000000001976a91424aa604689cc582292b97668bedd91dd5bf9374c88ac0040075af07507001976a9145d16672f53981ff21c5f42b40d1954993cbca54f88ac00000000"
      )
    , ( [ ("eb29eba154166f6541ebcc9cbdf5088756e026af051f123bcfb526df594549db",0)
        , ("0001000000000000000000000000000000000000000000000000000000000000",2147483647)
        ]
      , []
      , "0100000002db494559df26b5cf3b121f05af26e0568708f5bd9ccceb41656f1654a1eb29eb0000000000ffffffff0000000000000000000000000000000000000000000000000000000000000100ffffff7f00ffffffff0000000000"
      )
    , ( []
      , [ ("14LsRquZfURNFrzpcLVGdaHTfAPjjwiSPb",1)
        , ("19VCgS642vzEA1sdByoSn6GsWBwraV8D4n",2100000000000000)
        ]
      , "01000000000201000000000000001976a91424aa604689cc582292b97668bedd91dd5bf9374c88ac0040075af07507001976a9145d16672f53981ff21c5f42b40d1954993cbca54f88ac00000000"
      )
    ]

data SatoshiCoreTxTest = 
<<<<<<< HEAD
  SatoshiCoreTxTest { satCoreTxTestDescription :: String,
                      satCoreTxTestInputs :: [SatoshiCoreTxTestInput], 
=======
  SatoshiCoreTxTest { satCoreTxTestInputs :: [SatoshiCoreTxTestInput], 
>>>>>>> 0df06c16
                      satCoreTxTestSerTx :: ByteString}
  deriving (Read,Show)

data SatoshiCoreTxTestInput = 
  SatoshiCoreTxTestInput { satCoreTxTestPrevoutHash :: ByteString,
                           satCoreTxTestPrevoutIndex :: ByteString,
                           satCoreTxTestPrevoutScriptPubKey :: ByteString}
  deriving (Read,Show)

{- Test vectors from bitcoind -}
-- github.com/bitcoin/bitcoin/blob/master/src/test/data/tx_valid.json
-- [[(prevout hash, prevout index, prevout scriptPubKey)], serialized tx], 
verifyVec :: [SatoshiCoreTxTest]
verifyVec =
<<<<<<< HEAD
  let toSatCoreTest (is, sertx, description) = SatoshiCoreTxTest description (map toInputs is) sertx
=======
  let toSatCoreTest (is, sertx) = SatoshiCoreTxTest (map toInputs is) sertx
>>>>>>> 0df06c16
      toInputs (a,b,c) = SatoshiCoreTxTestInput a b c
  in  map toSatCoreTest
    [
      ( [
          ( "60a20bd93aa49ab4b28d514ec10b06e1829ce6818ec06cd3aabd013ebcdc4bb1"
          , "00000000"
          , "514104cc71eb30d653c0c3163990c47b976f3fb3f37cccdcbedb169a1dfef58bbfbfaff7d8a473e7e2e6d317b87bafe8bde97e3cf8f065dec022b51d11fcdd0d348ac4410461cbdcc5409fb4b4d42b51d33381354d80e550078cb532a34bfa2fcfdeb7d76519aecc62770f5b0e4ef8551946d8a540911abe3e7854a26f39f58b25c15342af52ae"
          )
        ]
      , "0100000001b14bdcbc3e01bdaad36cc08e81e69c82e1060bc14e518db2b49aa43ad90ba26000000000490047304402203f16c6f40162ab686621ef3000b04e75418a0c0cb2d8aebeac894ae360ac1e780220ddc15ecdfc3507ac48e1681a33eb60996631bf6bf5bc0a0682c4db743ce7ca2b01ffffffff0140420f00000000001976a914660d4ef3a743e3e696ad990364e555c271ad504b88ac00000000"
      , "It is of particular interest because it contains an invalidly-encoded signature which OpenSSL accepts"
      )
    , ( [
          ( "60a20bd93aa49ab4b28d514ec10b06e1829ce6818ec06cd3aabd013ebcdc4bb1"
          , "00000000"
          , "514104cc71eb30d653c0c3163990c47b976f3fb3f37cccdcbedb169a1dfef58bbfbfaff7d8a473e7e2e6d317b87bafe8bde97e3cf8f065dec022b51d11fcdd0d348ac4410461cbdcc5409fb4b4d42b51d33381354d80e550078cb532a34bfa2fcfdeb7d76519aecc62770f5b0e4ef8551946d8a540911abe3e7854a26f39f58b25c15342af52ae"
          )
        ]
      , "0100000001b14bdcbc3e01bdaad36cc08e81e69c82e1060bc14e518db2b49aa43ad90ba260000000004A0048304402203f16c6f40162ab686621ef3000b04e75418a0c0cb2d8aebeac894ae360ac1e780220ddc15ecdfc3507ac48e1681a33eb60996631bf6bf5bc0a0682c4db743ce7ca2bab01ffffffff0140420f00000000001976a914660d4ef3a743e3e696ad990364e555c271ad504b88ac00000000"
      , "It has an arbitrary extra byte stuffed into the signature at pos length - 2"
      )
    , ( [
          ( "406b2b06bcd34d3c8733e6b79f7a394c8a431fbf4ff5ac705c93f4076bb77602"
          , "00000000"
          , "76a914dc44b1164188067c3a32d4780f5996fa14a4f2d988ac"
          )
        ]
      , "01000000010276b76b07f4935c70acf54fbf1f438a4c397a9fb7e633873c4dd3bc062b6b40000000008c493046022100d23459d03ed7e9511a47d13292d3430a04627de6235b6e51a40f9cd386f2abe3022100e7d25b080f0bb8d8d5f878bba7d54ad2fda650ea8d158a33ee3cbd11768191fd004104b0e2c879e4daf7b9ab68350228c159766676a14f5815084ba166432aab46198d4cca98fa3e9981d0a90b2effc514b76279476550ba3663fdcaff94c38420e9d5000000000100093d00000000001976a9149a7b0f3b80c6baaeedce0a0842553800f832ba1f88ac00000000"
      , "it is of interest because it contains a 0-sequence as well as a signature of SIGHASH type 0 (which is not a real type)"
      )
    , ( [
          ( "b464e85df2a238416f8bdae11d120add610380ea07f4ef19c5f9dfd472f96c3d"
          , "00000000"
          , "76a914bef80ecf3a44500fda1bc92176e442891662aed288ac"
          )
        , ( "b7978cc96e59a8b13e0865d3f95657561a7f725be952438637475920bac9eb21"
          , "01000000"
          , "76a914bef80ecf3a44500fda1bc92176e442891662aed288ac"
          )
        ]
      , "01000000023d6cf972d4dff9c519eff407ea800361dd0a121de1da8b6f4138a2f25de864b4000000008a4730440220ffda47bfc776bcd269da4832626ac332adfca6dd835e8ecd83cd1ebe7d709b0e022049cffa1cdc102a0b56e0e04913606c70af702a1149dc3b305ab9439288fee090014104266abb36d66eb4218a6dd31f09bb92cf3cfa803c7ea72c1fc80a50f919273e613f895b855fb7465ccbc8919ad1bd4a306c783f22cd3227327694c4fa4c1c439affffffff21ebc9ba20594737864352e95b727f1a565756f9d365083eb1a8596ec98c97b7010000008a4730440220503ff10e9f1e0de731407a4a245531c9ff17676eda461f8ceeb8c06049fa2c810220c008ac34694510298fa60b3f000df01caa244f165b727d4896eb84f81e46bcc4014104266abb36d66eb4218a6dd31f09bb92cf3cfa803c7ea72c1fc80a50f919273e613f895b855fb7465ccbc8919ad1bd4a306c783f22cd3227327694c4fa4c1c439affffffff01f0da5200000000001976a914857ccd42dded6df32949d4646dfa10a92458cfaa88ac00000000"
      , "It caught a bug in the workaround for 23b397edccd3740a74adb603c9756370fafcde9bcc4483eb271ecad09a94dd63 in an overly simple implementation"
      )
      
    , ( [
          ( "0000000000000000000000000000000000000000000000000000000000000100"
          , "00000000"
          , "76a914e52b482f2faa8ecbf0db344f93c84ac908557f3388ac"
          )
        , ( "0000000000000000000000000000000000000000000000000000000000000200"
          , "00000000"
          , "76a914751e76e8199196d454941c45d1b3a323f1433bd688ac"
          )
        ]
        , "01000000020002000000000000000000000000000000000000000000000000000000000000000000006a47304402200469f169b8091cd18a2770136be7411f079b3ac2b5c199885eb66a80aa3ed75002201fa89f3e6f80974e1b3474e70a0fbe907c766137ff231e4dd05a555d8544536701210279be667ef9dcbbac55a06295ce870b07029bfcdb2dce28d959f2815b16f81798ffffffff0001000000000000000000000000000000000000000000000000000000000000000000006b483045022100c9cdd08798a28af9d1baf44a6c77bcc7e279f47dc487c8c899911bc48feaffcc0220503c5c50ae3998a733263c5c0f7061b483e2b56c4c41b456e7d2f5a78a74c077032102d5c25adb51b61339d2b05315791e21bbe80ea470a49db0135720983c905aace0ffffffff010000000000000000015100000000"
        , "-- It results in signing the constant 1, instead of something generated based on the transaction,\
          \-- when the input doing the signing has an index greater than the maximum output index"
      )
    , ( [
          ( "0000000000000000000000000000000000000000000000000000000000000100"
          , "00000000"
          , "a9148febbed40483661de6958d957412f82deed8e2f787"
          )
        ]
      , "01000000010001000000000000000000000000000000000000000000000000000000000000000000006e493046022100c66c9cdf4c43609586d15424c54707156e316d88b0a1534c9e6b0d4f311406310221009c0fe51dbc9c4ab7cc25d3fdbeccf6679fe6827f08edf2b4a9f16ee3eb0e438a0123210338e8034509af564c62644c07691942e0c056752008a173c89f60ab2a88ac2ebfacffffffff010000000000000000015100000000"
      , "A valid P2SH Transaction using the standard transaction type put forth in BIP 16"
      )
    , ( [
          ( "0000000000000000000000000000000000000000000000000000000000000100"
          , "00000000"
          , "a91432afac281462b822adbec5094b8d4d337dd5bd6a87"
          )
        ]
      , "01000000010001000000000000000000000000000000000000000000000000000000000000000000006e493046022100e1eadba00d9296c743cb6ecc703fd9ddc9b3cd12906176a226ae4c18d6b00796022100a71aef7d2874deff681ba6080f1b278bac7bb99c61b08a85f4311970ffe7f63f012321030c0588dc44d92bdcbf8e72093466766fdc265ead8db64517b0c542275b70fffbacffffffff010040075af0750700015100000000"
      , "MAX_MONEY output"
      )
    , ( [
          ( "0000000000000000000000000000000000000000000000000000000000000100"
          , "00000000"
          , "a914b558cbf4930954aa6a344363a15668d7477ae71687"
          )
        ]
      , "01000000010001000000000000000000000000000000000000000000000000000000000000000000006d483045022027deccc14aa6668e78a8c9da3484fbcd4f9dcc9bb7d1b85146314b21b9ae4d86022100d0b43dece8cfb07348de0ca8bc5b86276fa88f7f2138381128b7c36ab2e42264012321029bb13463ddd5d2cc05da6e84e37536cb9525703cfd8f43afdb414988987a92f6acffffffff020040075af075070001510000000000000000015100000000"
      , "MAX_MONEY output + 0 output"
      )
    , ( [
          ( "0000000000000000000000000000000000000000000000000000000000000100"
          , "00000000"
          , "21035e7f0d4d0841bcd56c39337ed086b1a633ee770c1ffdd94ac552a95ac2ce0efcac"
          )
        , ( "0000000000000000000000000000000000000000000000000000000000000200"
          , "00000000"
          , "21035e7f0d4d0841bcd56c39337ed086b1a633ee770c1ffdd94ac552a95ac2ce0efcac"
          )
        ]
      , "010000000200010000000000000000000000000000000000000000000000000000000000000000000049483045022100d180fd2eb9140aeb4210c9204d3f358766eb53842b2a9473db687fa24b12a3cc022079781799cd4f038b85135bbe49ec2b57f306b2bb17101b17f71f000fcab2b6fb01ffffffff0002000000000000000000000000000000000000000000000000000000000000000000004847304402205f7530653eea9b38699e476320ab135b74771e1c48b81a5d041e2ca84b9be7a802200ac8d1f40fb026674fe5a5edd3dea715c27baa9baca51ed45ea750ac9dc0a55e81ffffffff010100000000000000015100000000"
      , "Simple transaction with first input is signed with SIGHASH_ALL, second with SIGHASH_ANYONECANPAY"
      )
    , ( [
          ( "0000000000000000000000000000000000000000000000000000000000000100"
          , "00000000"
          , "21035e7f0d4d0841bcd56c39337ed086b1a633ee770c1ffdd94ac552a95ac2ce0efcac"
          )
        , ( "0000000000000000000000000000000000000000000000000000000000000200"
          , "00000000"
          , "21035e7f0d4d0841bcd56c39337ed086b1a633ee770c1ffdd94ac552a95ac2ce0efcac"
          )
        ]
      , "01000000020001000000000000000000000000000000000000000000000000000000000000000000004948304502203a0f5f0e1f2bdbcd04db3061d18f3af70e07f4f467cbc1b8116f267025f5360b022100c792b6e215afc5afc721a351ec413e714305cb749aae3d7fee76621313418df101010000000002000000000000000000000000000000000000000000000000000000000000000000004847304402205f7530653eea9b38699e476320ab135b74771e1c48b81a5d041e2ca84b9be7a802200ac8d1f40fb026674fe5a5edd3dea715c27baa9baca51ed45ea750ac9dc0a55e81ffffffff010100000000000000015100000000"
      , "Same as above, but we change the sequence number of the first input to check that SIGHASH_ANYONECANPAY is being followed"
      )
    , ( [
          ( "63cfa5a09dc540bf63e53713b82d9ea3692ca97cd608c384f2aa88e51a0aac70"
          , "00000000"
          , "76a914dcf72c4fd02f5a987cf9b02f2fabfcac3341a87d88ac"
          )
        , ( "04e8d0fcf3846c6734477b98f0f3d4badfb78f020ee097a0be5fe347645b817d"
          , "01000000"
          , "76a914dcf72c4fd02f5a987cf9b02f2fabfcac3341a87d88ac"
          )
        , ( "ee1377aff5d0579909e11782e1d2f5f7b84d26537be7f5516dd4e43373091f3f"
          , "01000000"
          , "76a914dcf72c4fd02f5a987cf9b02f2fabfcac3341a87d88ac"
          )
        ]
      , "010000000370ac0a1ae588aaf284c308d67ca92c69a39e2db81337e563bf40c59da0a5cf63000000006a4730440220360d20baff382059040ba9be98947fd678fb08aab2bb0c172efa996fd8ece9b702201b4fb0de67f015c90e7ac8a193aeab486a1f587e0f54d0fb9552ef7f5ce6caec032103579ca2e6d107522f012cd00b52b9a65fb46f0c57b9b8b6e377c48f526a44741affffffff7d815b6447e35fbea097e00e028fb7dfbad4f3f0987b4734676c84f3fcd0e804010000006b483045022100c714310be1e3a9ff1c5f7cacc65c2d8e781fc3a88ceb063c6153bf950650802102200b2d0979c76e12bb480da635f192cc8dc6f905380dd4ac1ff35a4f68f462fffd032103579ca2e6d107522f012cd00b52b9a65fb46f0c57b9b8b6e377c48f526a44741affffffff3f1f097333e4d46d51f5e77b53264db8f7f5d2e18217e1099957d0f5af7713ee010000006c493046022100b663499ef73273a3788dea342717c2640ac43c5a1cf862c9e09b206fcb3f6bb8022100b09972e75972d9148f2bdd462e5cb69b57c1214b88fc55ca638676c07cfc10d8032103579ca2e6d107522f012cd00b52b9a65fb46f0c57b9b8b6e377c48f526a44741affffffff0380841e00000000001976a914bfb282c70c4191f45b5a6665cad1682f2c9cfdfb88ac80841e00000000001976a9149857cc07bed33a5cf12b9c5e0500b675d500c81188ace0fd1c00000000001976a91443c52850606c872403c0601e69fa34b26f62db4a88ac00000000"
      , "several SIGHASH_SINGLE signatures"
      )
    ]

tEncodeSatoshiCoreScriptPubKey :: Assertion
tEncodeSatoshiCoreScriptPubKey = assertBool "tEncodeSatoshiCoreScriptPubKey" $ 
  t1BsOutputScriptPubKey == encodeSatoshiCoreScriptPubKey t1SatoshiCoreJsonScriptPubKey
  where 
    t1BsOutputScriptPubKey :: ByteString
    t1BsOutputScriptPubKey = "514104cc71eb30d653c0c3163990c47b976f3fb3f37cccdcbedb169a1dfef58bbfbfaff7d8a473e7e2e6d317b87bafe8bde97e3cf8f065dec022b51d11fcdd0d348ac4410461cbdcc5409fb4b4d42b51d33381354d80e550078cb532a34bfa2fcfdeb7d76519aecc62770f5b0e4ef8551946d8a540911abe3e7854a26f39f58b25c15342af52ae"
    t1SatoshiCoreJsonScriptPubKey :: String
    t1SatoshiCoreJsonScriptPubKey = "1 0x41 0x04cc71eb30d653c0c3163990c47b976f3fb3f37cccdcbedb169a1dfef58bbfbfaff7d8a473e7e2e6d317b87bafe8bde97e3cf8f065dec022b51d11fcdd0d348ac4 0x41 0x0461cbdcc5409fb4b4d42b51d33381354d80e550078cb532a34bfa2fcfdeb7d76519aecc62770f5b0e4ef8551946d8a540911abe3e7854a26f39f58b25c15342af 2 OP_CHECKMULTISIG"


encodeSatoshiCoreScriptPubKey :: String -> ByteString
encodeSatoshiCoreScriptPubKey = 
  mconcat . map encodeSatoshiCoreScriptPiece . words
  where 
    encodeSatoshiCoreScriptPiece :: String -> ByteString
    encodeSatoshiCoreScriptPiece s = case (readMay ("OP_" ++ s) :: Maybe ScriptOp) of
      Just op -> encodeHex . encode' $ op
      Nothing -> case (take 2 s) of 
          "OP" -> encodeHex . encode' . (read :: String -> ScriptOp) $ s
          "0x" -> ( fromString . drop 2 :: String -> ByteString) $ s          
          _ -> case (readMay s :: Maybe Int) of -- can we get rid of this case now?
            Just i -> encodeHex . encode' . intToScriptOp $ i
            Nothing -> error $ "encodeSatoshiCoreScriptPubKey: " ++ s

satoshiCoreTxTests :: IO [Test]
satoshiCoreTxTests = do
  txVec <- maybe (error "satoshiCoreTxVec, no parse") id <$> satoshiCoreTxVec
  return $ [ 
    testGroup "Verify transaction (bitcoind /test/data/tx_valid.json) (using copied source json)"
      ( map mapVerifyVec . filter isCurrentlyPassing $ zip txVec [0..] ) 
    ]
  where
    passingTests = [0..5] ++ [8] ++ [11..13] ++ [16..18] ++ [20] ++ [52]
    isCurrentlyPassing (_, testNum) = elem testNum passingTests


<<<<<<< HEAD
type TestComment = String
=======
>>>>>>> 0df06c16
satoshiCoreTxVec :: IO (Maybe [SatoshiCoreTxTest])
satoshiCoreTxVec = do 
    tx_validBS <- LBS.readFile "tests/data/tx_valid.json"
    return $ do 
      testsAndCommentsVal <- Aeson.decode tx_validBS            
<<<<<<< HEAD
      flip Aeson.Types.parseMaybe testsAndCommentsVal $ \result -> do
          flip (Aeson.Types.withArray "testsAndCommentsVal") result $ \arr -> do
            testsOrComments <- mapM toTestOrComment . V.toList $ arr 
            return $ processTestsAndComments testsOrComments

      where
        processTestsAndComments :: [Either TestComment SatoshiCoreTxTest] -> [SatoshiCoreTxTest]
        processTestsAndComments testOrComments = 
          -- ghetto parser, because this older version of ootb aeson parser isn't parsec based
          -- to do ideally soon, upgrade aeson, use aeson/attoparsec, should be much cleaner
          let grouper = Data.List.groupBy (\x y -> (Data.Either.isLeft x && Data.Either.isLeft y) 
                                                || (Data.Either.isRight x && Data.Either.isRight y))              
              takePairs (a:b:xs) = (a,b):takePairs xs
              takePairs _ = [] -- ugh, wish we were using a real parser.
              includeDescriptions (descriptionLines,tests') = map updateDescription tests'
                where updateDescription (Right (SatoshiCoreTxTest _ inputs ser)) = SatoshiCoreTxTest description inputs ser
                      updateDescription e = error $ "updateDescription: " ++ show e
                      description = unwords . map fromLeft $ descriptionLines
          in  concat . map includeDescriptions . takePairs . grouper $ testOrComments

toTestOrComment :: Aeson.Value -> Aeson.Types.Parser (Either TestComment SatoshiCoreTxTest)
toTestOrComment testVectorVal = flip (Aeson.Types.withArray "testVectorVal") testVectorVal $ \arr -> 
  if V.length arr == 1 
    then  
          let commentsVal = arr V.! 0
          in  flip (Aeson.Types.withText "commentsVal") commentsVal $ \txt -> 
                return . Left . convertString $ txt
    else  do 
          let testVector = arr
              inputsVal = testVector V.! 0
=======
      flip Aeson.Types.parseMaybe testsAndCommentsVal $ \arr -> do
        (testVectors :: [Aeson.Types.Value]) <- do
          flip (Aeson.Types.withArray "testsAndCommentsVal") testsAndCommentsVal $ \testsAndComments -> do
            return $ filter (not . isComment) . V.toList $ testsAndComments
        mapM toTest testVectors
      where
        isComment (Aeson.Array v) | V.length v == 1 = True
        isComment _ = False
        toTest :: Aeson.Value -> Aeson.Types.Parser SatoshiCoreTxTest
        toTest testVectorVal = flip (Aeson.Types.withArray "testVectorVal") testVectorVal $ \testVector -> 
          let inputsVal = testVector V.! 0
>>>>>>> 0df06c16
              inputs :: Aeson.Types.Parser [SatoshiCoreTxTestInput]
              inputs = flip (Aeson.Types.withArray "inputsVal") inputsVal $ \inputsArr ->           
                let toInput inputVal = flip (Aeson.Types.withArray "inputVal") inputVal $ \input -> 
                      let hashVal = input V.! 0
                          hash = flip (Aeson.Types.withText "hashVal") hashVal $ \txt -> 
                            return . convertString $ txt
                          indexVal = input V.! 1 
                          index = flip (Aeson.Types.withScientific "indexVal") indexVal $ \n -> 
                            return . encodeHex . runPut' . putWord32le . floor $ n -- floor seems suspect
                          pubkeyVal = input V.! 2 
                          pubkey = flip (Aeson.Types.withText "pubkeyVal") pubkeyVal $ \txt -> 
                            return . encodeSatoshiCoreScriptPubKey . convertString $ txt
                      in  pure SatoshiCoreTxTestInput <*> hash <*> index <*> pubkey 
                in  mapM toInput . V.toList $ inputsArr
              txVal = testVector V.! 1
              tx    = flip (Aeson.Types.withText "txVal") txVal $ return . convertString
              -- flags -- v V.! 2  -- ignored for now? 
<<<<<<< HEAD
          test <- pure (SatoshiCoreTxTest "") <*> inputs <*> tx 
          return $ Right test
=======
          in  pure SatoshiCoreTxTest <*> inputs <*> tx 
>>>>>>> 0df06c16





<|MERGE_RESOLUTION|>--- conflicted
+++ resolved
@@ -16,16 +16,10 @@
 import GHC.Exts( IsString(..) )
 import qualified Data.Aeson as Aeson 
 import qualified Data.Aeson.Types as Aeson.Types
-<<<<<<< HEAD
 import qualified Data.Vector as V
 import Data.String.Conversions (convertString)
 import Data.List (groupBy)
 import qualified Data.Either
-=======
-import Control.Monad ((<=<))
-import qualified Data.Vector as V
-import Data.String.Conversions (convertString)
->>>>>>> 0df06c16
 
 import Network.Haskoin.Transaction
 import Network.Haskoin.Script
@@ -87,38 +81,23 @@
     where name = "Verify Tx " ++ (show i) ++ ", about: " ++ (satCoreTxTestDescription $ v)
 
 runVerifyVec :: SatoshiCoreTxTest -> Int -> Assertion
-<<<<<<< HEAD
 runVerifyVec (SatoshiCoreTxTest description is bsTx) i =
     assertBool name $ verifyStdTx tx outputsAndOutpoints
   where
     name = "    > Verify transaction " ++ (show i) ++ "bsTx: " ++ convertString bsTx
-=======
-runVerifyVec (SatoshiCoreTxTest is bsTx) i =
-    assertBool name $ verifyStdTx tx outputsAndOutpoints
-  where
-    name = "    > Verify transaction " ++ (show i)
->>>>>>> 0df06c16
     tx :: Tx
     tx  = decode' . fromJust . decodeHex $ bsTx
     outputsAndOutpoints :: [(ScriptOutput, OutPoint)] 
     outputsAndOutpoints = map f is
     f (SatoshiCoreTxTestInput bsOutputHash bsOutputIndex bsOutputScriptPubKey) =
         let s :: ScriptOutput
-<<<<<<< HEAD
             s = either (\e -> error $ "could not decode: " ++ convertString bsOutputScriptPubKey) id
                   . decodeOutputBS . fromJust . decodeHex $ bsOutputScriptPubKey
-=======
-            s = fromRight . decodeOutputBS . fromJust . decodeHex $ bsOutputScriptPubKey
->>>>>>> 0df06c16
             op :: OutPoint
             op = OutPoint
                 (decode' . BS.reverse . fromJust . decodeHex $ bsOutputHash)
                 (runGet' getWord32le  . fromJust . decodeHex $ bsOutputIndex)
-<<<<<<< HEAD
-        in (s, op) 
-=======
         in (s, op)
->>>>>>> 0df06c16
 
 -- These test vectors have been generated from bitcoind raw transaction api
 
@@ -152,12 +131,8 @@
     ]
 
 data SatoshiCoreTxTest = 
-<<<<<<< HEAD
   SatoshiCoreTxTest { satCoreTxTestDescription :: String,
                       satCoreTxTestInputs :: [SatoshiCoreTxTestInput], 
-=======
-  SatoshiCoreTxTest { satCoreTxTestInputs :: [SatoshiCoreTxTestInput], 
->>>>>>> 0df06c16
                       satCoreTxTestSerTx :: ByteString}
   deriving (Read,Show)
 
@@ -172,11 +147,7 @@
 -- [[(prevout hash, prevout index, prevout scriptPubKey)], serialized tx], 
 verifyVec :: [SatoshiCoreTxTest]
 verifyVec =
-<<<<<<< HEAD
   let toSatCoreTest (is, sertx, description) = SatoshiCoreTxTest description (map toInputs is) sertx
-=======
-  let toSatCoreTest (is, sertx) = SatoshiCoreTxTest (map toInputs is) sertx
->>>>>>> 0df06c16
       toInputs (a,b,c) = SatoshiCoreTxTestInput a b c
   in  map toSatCoreTest
     [
@@ -343,16 +314,12 @@
     isCurrentlyPassing (_, testNum) = elem testNum passingTests
 
 
-<<<<<<< HEAD
 type TestComment = String
-=======
->>>>>>> 0df06c16
 satoshiCoreTxVec :: IO (Maybe [SatoshiCoreTxTest])
 satoshiCoreTxVec = do 
     tx_validBS <- LBS.readFile "tests/data/tx_valid.json"
     return $ do 
       testsAndCommentsVal <- Aeson.decode tx_validBS            
-<<<<<<< HEAD
       flip Aeson.Types.parseMaybe testsAndCommentsVal $ \result -> do
           flip (Aeson.Types.withArray "testsAndCommentsVal") result $ \arr -> do
             testsOrComments <- mapM toTestOrComment . V.toList $ arr 
@@ -383,19 +350,6 @@
     else  do 
           let testVector = arr
               inputsVal = testVector V.! 0
-=======
-      flip Aeson.Types.parseMaybe testsAndCommentsVal $ \arr -> do
-        (testVectors :: [Aeson.Types.Value]) <- do
-          flip (Aeson.Types.withArray "testsAndCommentsVal") testsAndCommentsVal $ \testsAndComments -> do
-            return $ filter (not . isComment) . V.toList $ testsAndComments
-        mapM toTest testVectors
-      where
-        isComment (Aeson.Array v) | V.length v == 1 = True
-        isComment _ = False
-        toTest :: Aeson.Value -> Aeson.Types.Parser SatoshiCoreTxTest
-        toTest testVectorVal = flip (Aeson.Types.withArray "testVectorVal") testVectorVal $ \testVector -> 
-          let inputsVal = testVector V.! 0
->>>>>>> 0df06c16
               inputs :: Aeson.Types.Parser [SatoshiCoreTxTestInput]
               inputs = flip (Aeson.Types.withArray "inputsVal") inputsVal $ \inputsArr ->           
                 let toInput inputVal = flip (Aeson.Types.withArray "inputVal") inputVal $ \input -> 
@@ -413,14 +367,10 @@
               txVal = testVector V.! 1
               tx    = flip (Aeson.Types.withText "txVal") txVal $ return . convertString
               -- flags -- v V.! 2  -- ignored for now? 
-<<<<<<< HEAD
           test <- pure (SatoshiCoreTxTest "") <*> inputs <*> tx 
           return $ Right test
-=======
-          in  pure SatoshiCoreTxTest <*> inputs <*> tx 
->>>>>>> 0df06c16
-
-
-
-
-
+
+
+
+
+
