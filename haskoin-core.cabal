--- conflicted
+++ resolved
@@ -3,11 +3,6 @@
 -- This file has been generated from package.yaml by hpack version 0.34.4.
 --
 -- see: https://github.com/sol/hpack
-<<<<<<< HEAD
---
--- hash: 03edd130a89789be22754a6b6bbe6524bac85c7afd49f622d76994be6189a765
-=======
->>>>>>> d155f880
 
 name:           haskoin-core
 version:        0.21.0
