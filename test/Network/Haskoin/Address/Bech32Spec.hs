{-# LANGUAGE OverloadedStrings #-}
module Network.Haskoin.Address.Bech32Spec
    ( spec
    ) where

import           Control.Monad
import           Data.Bits                      (xor)
import           Data.ByteString                (ByteString, append, pack, snoc,
                                                 uncons)
import qualified Data.ByteString.Char8          as C
import           Data.Char                      (toLower)
import           Data.Maybe
<<<<<<< HEAD
import           Data.String.Conversions
import           Data.Word                      (Word8)
import           Network.Haskoin.Address
=======
import           Data.Char                      ( toLower )
import           Data.Bits                      ( xor )
import           Data.Word                      ( Word8 )
>>>>>>> 7058ce01
import           Network.Haskoin.Address.Bech32
import           Network.Haskoin.Util
import           Test.Hspec
import           Test.HUnit

spec = do
    describe "bech32 checksum" $ do
        it "should have valid checksum" $ forM_ validChecksums testValidChecksum
        it "should have invalid checksum" $
            forM_ invalidChecksums testInvalidChecksum
        it "should be a valid address" $ forM_ validAddresses testValidAddress
        it "should be an invalid address" $
            forM_ invalidAddresses testInvalidAddress
    describe "more encoding/decoding cases" $ do
        it "length > 90" $
            assert $
            isNothing $
            bech32Encode (C.pack "bc") (replicate 82 (word5 (1 :: Word8)))
        it "segwit version bounds" $
            assert $ isNothing $ segwitEncode (C.pack "bc") 17 []
        it "segwit prog len version 0" $
            assert $ isNothing $ segwitEncode (C.pack "bc") 0 (replicate 30 1)
        it "segwit prog len version != 0" $
            assert $ isJust $ segwitEncode (C.pack "bc") 1 (replicate 30 1)
        it "segwit prog len version != 0" $
            assert $ isNothing $ segwitEncode (C.pack "bc") 1 (replicate 41 1)
        it "empty HRP encode" $ assert $ isNothing $ bech32Encode (C.pack "") []
        it "empty HRP encode" $
            assert $ isNothing $ bech32Decode (C.pack "10a06t8")
        it "hrp lowercased" $
            (Just $ C.pack "hrp1g9xj8m") `shouldBe`
            (bech32Encode (C.pack "HRP") [])


testValidChecksum :: Bech32 -> Assertion
testValidChecksum checksum = case bech32Decode checksum of
    Nothing                      -> assertFailure (show checksum)
    Just (resultHRP, resultData) -> do
        -- test that a corrupted checksum fails decoding.
        let (hrp, rest)         = C.breakEnd (== '1') checksum
            Just (first, rest') = uncons rest
            checksumCorrupted   = (hrp `snoc` (first `xor` 1)) `append` rest'
        assertBool (show checksum ++ " corrupted")
            $ isNothing (bech32Decode checksumCorrupted)
        -- test that re-encoding the decoded checksum results in the same checksum.
        let checksumEncoded  = bech32Encode resultHRP resultData
            expectedChecksum = Just $ C.map toLower checksum
        assertEqual (show checksum ++ " re-encode")
                    expectedChecksum
                    checksumEncoded

testInvalidChecksum :: Bech32 -> Assertion
testInvalidChecksum checksum =
    assertBool (show checksum) (isNothing $ bech32Decode checksum)

testValidAddress :: (ByteString, ByteString) -> Assertion
testValidAddress (address, hexscript) = do
    let address' = C.map toLower address
        hrp      = C.take 2 address'
    case segwitDecode hrp address of
        Nothing                -> assertFailure "decode failed"
        Just (witver, witprog) -> do
            assertEqual (show address)
                        (decodeHex hexscript)
                        (Just $ segwitScriptPubkey witver witprog)
            assertEqual (show address)
                        (Just address')
                        (segwitEncode hrp witver witprog)

testInvalidAddress :: ByteString -> Assertion
testInvalidAddress address = do
    assertBool (show address) (isNothing $ segwitDecode (C.pack "bc") address)
    assertBool (show address) (isNothing $ segwitDecode (C.pack "tb") address)

segwitScriptPubkey :: Word8 -> [Word8] -> ByteString
segwitScriptPubkey witver witprog =
    pack $ witver' : (fromIntegral $ length witprog) : witprog
    where witver' = if witver == 0 then 0 else witver + 0x50

validChecksums :: [ByteString]
validChecksums = map C.pack
    [ "A12UEL5L"
    , "an83characterlonghumanreadablepartthatcontainsthenumber1andtheexcludedcharactersbio1tt5tgs"
    , "abcdef1qpzry9x8gf2tvdw0s3jn54khce6mua7lmqqqxw"
    , "11qqqqqqqqqqqqqqqqqqqqqqqqqqqqqqqqqqqqqqqqqqqqqqqqqqqqqqqqqqqqqqqqqqqqqqqqqqqqqqqqqqc8247j"
    , "split1checkupstagehandshakeupstreamerranterredcaperred2y9e3w"
    ]

invalidChecksums :: [ByteString]
invalidChecksums = map
    C.pack
    [ " 1nwldj5"
    , "\DEL1axkwrx"
    , "an84characterslonghumanreadablepartthatcontainsthenumber1andtheexcludedcharactersbio1569pvx"
    , "pzry9x0s0muk"
    , "1pzry9x0s0muk"
    , "x1b4n0q5v"
    , "li1dgmt3"
    , "de1lg7wt\xFF"
    ]

validAddresses :: [(ByteString, ByteString)]
validAddresses = map mapTuple
    [ ("BC1QW508D6QEJXTDG4Y5R3ZARVARY0C5XW7KV8F3T4", "0014751e76e8199196d454941c45d1b3a323f1433bd6")
    , ("tb1qrp33g0q5c5txsp9arysrx4k6zdkfs4nce4xj0gdcccefvpysxf3q0sl5k7"
      ,"00201863143c14c5166804bd19203356da136c985678cd4d27a1b8c6329604903262")
    , ("bc1pw508d6qejxtdg4y5r3zarvary0c5xw7kw508d6qejxtdg4y5r3zarvary0c5xw7k7grplx"
      ,"5128751e76e8199196d454941c45d1b3a323f1433bd6751e76e8199196d454941c45d1b3a323f1433bd6")
    , ("BC1SW50QA3JX3S", "6002751e")
    , ("bc1zw508d6qejxtdg4y5r3zarvaryvg6kdaj", "5210751e76e8199196d454941c45d1b3a323")
    , ("tb1qqqqqp399et2xygdj5xreqhjjvcmzhxw4aywxecjdzew6hylgvsesrxh6hy"
      ,"0020000000c4a5cad46221b2a187905e5266362b99d5e91c6ce24d165dab93e86433")
    ]
  where
    mapTuple (a, b) = (C.pack a, C.pack b)

invalidAddresses :: [ByteString]
invalidAddresses = map C.pack
    [ "tc1qw508d6qejxtdg4y5r3zarvary0c5xw7kg3g4ty"
    , "bc1qw508d6qejxtdg4y5r3zarvary0c5xw7kv8f3t5"
    , "BC13W508D6QEJXTDG4Y5R3ZARVARY0C5XW7KN40WF2"
    , "bc1rw5uspcuh"
    , "bc10w508d6qejxtdg4y5r3zarvary0c5xw7kw508d6qejxtdg4y5r3zarvary0c5xw7kw5rljs90"
    , "BC1QR508D6QEJXTDG4Y5R3ZARVARYV98GJ9P"
    , "tb1qrp33g0q5c5txsp9arysrx4k6zdkfs4nce4xj0gdcccefvpysxf3q0sL5k7"
    , "bc1zw508d6qejxtdg4y5r3zarvaryvqyzf3du"
    , "tb1qrp33g0q5c5txsp9arysrx4k6zdkfs4nce4xj0gdcccefvpysxf3pjxtptv"
    , "bc1gmk9yu"
    ]<|MERGE_RESOLUTION|>--- conflicted
+++ resolved
@@ -10,15 +10,9 @@
 import qualified Data.ByteString.Char8          as C
 import           Data.Char                      (toLower)
 import           Data.Maybe
-<<<<<<< HEAD
 import           Data.String.Conversions
 import           Data.Word                      (Word8)
 import           Network.Haskoin.Address
-=======
-import           Data.Char                      ( toLower )
-import           Data.Bits                      ( xor )
-import           Data.Word                      ( Word8 )
->>>>>>> 7058ce01
 import           Network.Haskoin.Address.Bech32
 import           Network.Haskoin.Util
 import           Test.Hspec
